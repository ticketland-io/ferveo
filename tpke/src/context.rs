--- conflicted
+++ resolved
@@ -52,75 +52,7 @@
         Ok(DecryptionShareFast {
             decrypter_index: self.index,
             decryption_share,
-<<<<<<< HEAD
         })
-=======
-        }
-    }
-
-    pub fn batch_verify_decryption_shares<R: RngCore>(
-        &self,
-        ciphertexts: &[Ciphertext<E>],
-        shares: &[Vec<DecryptionShareFast<E>>],
-        rng: &mut R,
-    ) -> bool {
-        let num_ciphertexts = ciphertexts.len();
-        let num_shares = shares[0].len();
-
-        // Get [b_i] H for each of the decryption shares
-        let blinding_keys = shares[0]
-            .iter()
-            .map(|d| {
-                self.public_decryption_contexts[d.decrypter_index]
-                    .blinded_key_share
-                    .blinding_key_prepared
-                    .clone()
-            })
-            .collect::<Vec<_>>();
-
-        // For each ciphertext, generate num_shares random scalars
-        let alpha_ij = (0..num_ciphertexts)
-            .map(|_| generate_random::<_, E>(num_shares, rng))
-            .collect::<Vec<_>>();
-
-        let mut pairings = Vec::with_capacity(num_shares + 1);
-
-        // Compute \sum_i \alpha_{i,j} for each ciphertext j
-        let sum_alpha_i = alpha_ij
-            .iter()
-            .map(|alpha_j| alpha_j.iter().sum::<E::Fr>())
-            .collect::<Vec<_>>();
-
-        // Compute \sum_j [ \sum_i \alpha_{i,j} ] U_j
-        let sum_u_j = E::G1Prepared::from(
-            izip!(ciphertexts.iter(), sum_alpha_i.iter())
-                .map(|(c, alpha_j)| c.commitment.mul(*alpha_j))
-                .sum::<E::G1Projective>()
-                .into_affine(),
-        );
-
-        // e(\sum_j [ \sum_i \alpha_{i,j} ] U_j, -H)
-        pairings.push((sum_u_j, self.setup_params.h_inv.clone()));
-
-        let mut sum_d_j = vec![E::G1Projective::zero(); num_shares];
-
-        // sum_D_j = { [\sum_j \alpha_{i,j} ] D_i }
-        for (d, alpha_j) in izip!(shares.iter(), alpha_ij.iter()) {
-            for (sum_alpha_d_i, d_ij, alpha) in
-                izip!(sum_d_j.iter_mut(), d.iter(), alpha_j.iter())
-            {
-                *sum_alpha_d_i += d_ij.decryption_share.mul(*alpha);
-            }
-        }
-
-        // e([\sum_j \alpha_{i,j} ] D_i, B_i)
-        for (d_i, b_i) in izip!(sum_d_j.iter(), blinding_keys.iter()) {
-            pairings
-                .push((E::G1Prepared::from(d_i.into_affine()), b_i.clone()));
-        }
-
-        E::product_of_pairings(&pairings) == E::Fqk::one()
->>>>>>> af53b72a
     }
 }
 
