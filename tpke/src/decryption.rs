<<<<<<< HEAD
=======
#![allow(non_snake_case)]

>>>>>>> dd9e4584
use crate::*;

use itertools::zip_eq;

#[derive(Debug, Clone)]
pub struct DecryptionShareFast<E: PairingEngine> {
    pub decrypter_index: usize,
    pub decryption_share: E::G1Affine,
}

impl<E: PairingEngine> DecryptionShareFast<E> {
    pub fn to_bytes(&self) -> Vec<u8> {
        let mut bytes = Vec::new();
        let decrypter_index =
            bincode::serialize(&self.decrypter_index).unwrap();
        bytes.extend(&decrypter_index);
        CanonicalSerialize::serialize(&self.decryption_share, &mut bytes)
            .unwrap();

        bytes
    }

    pub fn from_bytes(bytes: &[u8]) -> Self {
        let index_byte_len = 8;
        let decrypter_index =
            bincode::deserialize(&bytes[0..index_byte_len]).unwrap();
        let decryption_share =
            CanonicalDeserialize::deserialize(&bytes[index_byte_len..])
                .unwrap();

        DecryptionShareFast {
            decrypter_index,
            decryption_share,
        }
    }
}

#[derive(Debug, Clone)]
pub struct DecryptionShareSimple<E: PairingEngine> {
    // TODO: Rename to share_index?
    pub decrypter_index: usize,
    pub decryption_share: E::Fqk,
    pub validator_checksum: E::G1Affine,
}

impl<E: PairingEngine> DecryptionShareSimple<E> {
    pub fn create(
        validator_index: usize,
        validator_private_key: &E::Fr,
        private_key_share: &PrivateKeyShare<E>,
        ciphertext: &Ciphertext<E>,
        aad: &[u8],
    ) -> Result<DecryptionShareSimple<E>> {
        check_ciphertext_validity::<E>(ciphertext, aad)?;

        // C_i = e(U, Z_i)
        let decryption_share = E::pairing(
            ciphertext.commitment,
            private_key_share.private_key_share,
        );

        // C_i = dk_i^{-1} * U
        let validator_checksum = ciphertext
            .commitment
            .mul(validator_private_key.inverse().unwrap())
            .into_affine();

        Ok(DecryptionShareSimple {
            decrypter_index: validator_index,
            decryption_share,
            validator_checksum,
        })
    }

    // TODO: Use public context (validators public state) instead of passing `validator_public_key`
    //  and `h` separately
    pub fn verify(
        &self,
        share_aggregate: &E::G2Affine,
        validator_public_key: &E::G2Affine,
        h: &E::G2Projective,
        ciphertext: &Ciphertext<E>,
    ) -> bool {
        // D_i == e(C_i, Y_i)
        if self.decryption_share
            != E::pairing(self.validator_checksum, *share_aggregate)
        {
            return false;
        }

        // e(C_i, ek_i) == e(U, H)
        if E::pairing(self.validator_checksum, *validator_public_key)
            != E::pairing(ciphertext.commitment, *h)
        {
            return false;
        }

        true
    }
}

<<<<<<< HEAD
// TODO: Remove this code? Currently unused.
pub fn batch_verify_decryption_shares<R: RngCore, E: PairingEngine>(
    pub_contexts: &[PublicDecryptionContextFast<E>],
    ciphertexts: &[Ciphertext<E>],
    decryption_shares: &[Vec<DecryptionShareFast<E>>],
    rng: &mut R,
) -> bool {
    let num_ciphertexts = ciphertexts.len();
    let num_shares = decryption_shares[0].len();

    // Get [b_i] H for each of the decryption shares
    let blinding_keys = decryption_shares[0]
        .iter()
        .map(|d| {
            pub_contexts[d.decrypter_index]
                .blinded_key_share
                .blinding_key_prepared
                .clone()
        })
        .collect::<Vec<_>>();

    // For each ciphertext, generate num_shares random scalars
    let alpha_ij = (0..num_ciphertexts)
        .map(|_| generate_random::<_, E>(num_shares, rng))
        .collect::<Vec<_>>();

    let mut pairings = Vec::with_capacity(num_shares + 1);

    // Compute \sum_j \alpha_{i,j} for each ciphertext i
    let sum_alpha_i = alpha_ij
        .iter()
        .map(|alpha_j| alpha_j.iter().sum::<E::Fr>())
        .collect::<Vec<_>>();

    // Compute \sum_i [ \sum_j \alpha_{i,j} ] U_i
    let sum_u_i = E::G1Prepared::from(
        izip!(ciphertexts.iter(), sum_alpha_i.iter())
            .map(|(c, alpha_j)| c.commitment.mul(*alpha_j))
            .sum::<E::G1Projective>()
            .into_affine(),
    );

    // e(\sum_i [ \sum_j \alpha_{i,j} ] U_i, -H)
    pairings.push((sum_u_i, pub_contexts[0].h_inv.clone()));

    let mut sum_d_i = vec![E::G1Projective::zero(); num_shares];

    // sum_D_i = { [\sum_i \alpha_{i,j} ] D_i }
    for (d, alpha_j) in izip!(decryption_shares.iter(), alpha_ij.iter()) {
        for (sum_alpha_d_i, d_ij, alpha) in
            izip!(sum_d_i.iter_mut(), d.iter(), alpha_j.iter())
        {
            *sum_alpha_d_i += d_ij.decryption_share.mul(*alpha);
        }
    }

    // e([\sum_i \alpha_{i,j} ] D_i, B_i)
    for (d_i, b_i) in izip!(sum_d_i.iter(), blinding_keys.iter()) {
        pairings.push((E::G1Prepared::from(d_i.into_affine()), b_i.clone()));
    }

    E::product_of_pairings(&pairings) == E::Fqk::one()
}

=======
// TODO: Benchmark this
>>>>>>> dd9e4584
pub fn verify_decryption_shares_fast<E: PairingEngine>(
    pub_contexts: &[PublicDecryptionContextFast<E>],
    ciphertext: &Ciphertext<E>,
    decryption_shares: &[DecryptionShareFast<E>],
) -> bool {
    // [b_i] H
    let blinding_keys = decryption_shares
        .iter()
        .map(|d| {
            pub_contexts[d.decrypter_index]
                .blinded_key_share
                .blinding_key_prepared
                .clone()
        })
        .collect::<Vec<_>>();

    // e(U, -H)
    let pairing_a = (
        E::G1Prepared::from(ciphertext.commitment),
        pub_contexts[0].h_inv.clone(),
    );

    for (d_i, p_i) in zip_eq(decryption_shares, blinding_keys) {
        // e(D_i, B_i)
        let pairing_b = (E::G1Prepared::from(d_i.decryption_share), p_i);
        if E::product_of_pairings(&[pairing_a.clone(), pairing_b.clone()])
            != E::Fqk::one()
        {
            return false;
        }
    }

    true
}

<<<<<<< HEAD
pub fn verify_decryption_shares_simple<E: PairingEngine>(
    pub_contexts: &Vec<PublicDecryptionContextSimple<E>>,
    ciphertext: &Ciphertext<E>,
    decryption_shares: &Vec<DecryptionShareSimple<E>>,
) -> bool {
    let blinded_key_shares = &pub_contexts
        .iter()
        .map(|c| &c.blinded_key_share.blinded_key_share)
        .collect::<Vec<_>>();
    for (decryption_share, y_i, pub_context) in
        izip!(decryption_shares, blinded_key_shares, pub_contexts)
    {
        let is_valid = decryption_share.verify(
            y_i,
            &pub_context.validator_public_key.into_affine(),
            &pub_context.h.into_projective(),
            ciphertext,
        );
        if !is_valid {
            return false;
        }
    }
    true
=======
#[derive(Debug, Clone)]
pub struct DecryptionShareSimplePrecomputed<E: PairingEngine> {
    pub decrypter_index: usize,
    pub decryption_share: E::Fqk,
>>>>>>> dd9e4584
}

#[cfg(test)]
mod tests {
    use crate::*;

    type E = ark_bls12_381::Bls12_381;

    #[test]
    fn decryption_share_serialization() {
        let decryption_share = DecryptionShareFast::<E> {
            decrypter_index: 1,
            decryption_share: ark_bls12_381::G1Affine::prime_subgroup_generator(
            ),
        };

        let serialized = decryption_share.to_bytes();
        let deserialized: DecryptionShareFast<E> =
            DecryptionShareFast::from_bytes(&serialized);
        assert_eq!(serialized, deserialized.to_bytes())
    }
}<|MERGE_RESOLUTION|>--- conflicted
+++ resolved
@@ -1,9 +1,5 @@
-<<<<<<< HEAD
-=======
-#![allow(non_snake_case)]
-
->>>>>>> dd9e4584
 use crate::*;
+use ark_ec::ProjectiveCurve;
 
 use itertools::zip_eq;
 
@@ -104,8 +100,7 @@
     }
 }
 
-<<<<<<< HEAD
-// TODO: Remove this code? Currently unused.
+// TODO: Remove this code? Currently only used in benchmarks.
 pub fn batch_verify_decryption_shares<R: RngCore, E: PairingEngine>(
     pub_contexts: &[PublicDecryptionContextFast<E>],
     ciphertexts: &[Ciphertext<E>],
@@ -169,9 +164,7 @@
     E::product_of_pairings(&pairings) == E::Fqk::one()
 }
 
-=======
 // TODO: Benchmark this
->>>>>>> dd9e4584
 pub fn verify_decryption_shares_fast<E: PairingEngine>(
     pub_contexts: &[PublicDecryptionContextFast<E>],
     ciphertext: &Ciphertext<E>,
@@ -207,7 +200,6 @@
     true
 }
 
-<<<<<<< HEAD
 pub fn verify_decryption_shares_simple<E: PairingEngine>(
     pub_contexts: &Vec<PublicDecryptionContextSimple<E>>,
     ciphertext: &Ciphertext<E>,
@@ -231,12 +223,12 @@
         }
     }
     true
-=======
+}
+
 #[derive(Debug, Clone)]
 pub struct DecryptionShareSimplePrecomputed<E: PairingEngine> {
     pub decrypter_index: usize,
     pub decryption_share: E::Fqk,
->>>>>>> dd9e4584
 }
 
 #[cfg(test)]
