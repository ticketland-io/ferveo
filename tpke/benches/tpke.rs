#![allow(clippy::redundant_closure)]

use ark_bls12_381::{Fr, G1Affine, G2Affine};

use criterion::{
    black_box, criterion_group, criterion_main, BenchmarkId, Criterion,
};
use group_threshold_cryptography::*;
use itertools::Itertools;
use rand::prelude::StdRng;
use rand_core::{RngCore, SeedableRng};

const NUM_SHARES_CASES: [usize; 5] = [4, 8, 16, 32, 64];
const MSG_SIZE_CASES: [usize; 7] = [256, 512, 1024, 2048, 4096, 8192, 16384];

type E = ark_bls12_381::Bls12_381;
type G2Prepared = ark_ec::bls12::G2Prepared<ark_bls12_381::Parameters>;
type Fqk = <ark_bls12_381::Bls12_381 as ark_ec::PairingEngine>::Fqk;

#[allow(dead_code)]
struct SetupShared {
    threshold: usize,
    shares_num: usize,
    msg: Vec<u8>,
    aad: Vec<u8>,
    pubkey: G1Affine,
    privkey: G2Affine,
    ciphertext: Ciphertext<E>,
    shared_secret: Fqk,
}

struct SetupFast {
    shared: SetupShared,
    contexts: Vec<PrivateDecryptionContextFast<E>>,
    pub_contexts: Vec<PublicDecryptionContextFast<E>>,
    decryption_shares: Vec<DecryptionShareFast<E>>,
    prepared_key_shares: Vec<G2Prepared>,
}

impl SetupFast {
    pub fn new(shares_num: usize, msg_size: usize, rng: &mut StdRng) -> Self {
        let threshold = shares_num * 2 / 3;
        let mut msg: Vec<u8> = vec![0u8; msg_size];
        rng.fill_bytes(&mut msg[..]);
        let aad: &[u8] = "my-aad".as_bytes();

        let (pubkey, privkey, contexts) =
            setup_fast::<E>(threshold, shares_num, rng);
        let ciphertext = encrypt::<_, E>(&msg, aad, &pubkey, rng);

        let mut decryption_shares: Vec<DecryptionShareFast<E>> = vec![];
        for context in contexts.iter() {
            decryption_shares
                .push(context.create_share(&ciphertext, aad).unwrap());
        }

        let pub_contexts = contexts[0].clone().public_decryption_contexts;
        let prepared_key_shares =
            prepare_combine_fast(&pub_contexts, &decryption_shares);

        let shared_secret =
            share_combine_fast(&decryption_shares, &prepared_key_shares);

        let shared = SetupShared {
            threshold,
            shares_num,
            msg: msg.to_vec(),
            aad: aad.to_vec(),
            pubkey,
            privkey,
            ciphertext,
            shared_secret,
        };
        Self {
            shared,
            contexts,
            pub_contexts,
            decryption_shares,
            prepared_key_shares,
        }
    }
}

struct SetupSimple {
    shared: SetupShared,
    contexts: Vec<PrivateDecryptionContextSimple<E>>,
    pub_contexts: Vec<PublicDecryptionContextSimple<E>>,
    decryption_shares: Vec<DecryptionShareSimple<E>>,
    lagrange_coeffs: Vec<Fr>,
}

impl SetupSimple {
    pub fn new(shares_num: usize, msg_size: usize, rng: &mut StdRng) -> Self {
        let threshold = shares_num * 2 / 3;
        let mut msg: Vec<u8> = vec![0u8; msg_size];
        rng.fill_bytes(&mut msg[..]);
        let aad: &[u8] = "my-aad".as_bytes();

        let (pubkey, privkey, contexts) =
            setup_simple::<E>(threshold, shares_num, rng);

        // Ciphertext.commitment is already computed to match U
        let ciphertext = encrypt::<_, E>(&msg, aad, &pubkey, rng);

        // Creating decryption shares
        let decryption_shares: Vec<_> = contexts
            .iter()
            .map(|context| context.create_share(&ciphertext, aad).unwrap())
            .collect();

        let pub_contexts = contexts[0].clone().public_decryption_contexts;
        let domain: Vec<Fr> = pub_contexts.iter().map(|c| c.domain).collect();
        let lagrange = prepare_combine_simple::<E>(&domain);

        let shared_secret =
            share_combine_simple::<E>(&decryption_shares, &lagrange);

        let shared = SetupShared {
            threshold,
            shares_num,
            msg: msg.to_vec(),
            aad: aad.to_vec(),
            pubkey,
            privkey,
            ciphertext,
            shared_secret,
        };
        Self {
            shared,
            contexts,
            pub_contexts,
            decryption_shares,
            lagrange_coeffs: lagrange,
        }
    }
}

pub fn bench_create_decryption_share(c: &mut Criterion) {
    let rng = &mut StdRng::seed_from_u64(0);

    let mut group = c.benchmark_group("SHARE CREATE");
    group.sample_size(10);

    let msg_size = MSG_SIZE_CASES[0];

    for shares_num in NUM_SHARES_CASES {
        let fast = {
            let setup = SetupFast::new(shares_num, msg_size, rng);
            move || {
                black_box({
                    // TODO: Consider running benchmarks for a single iteration and not for all iterations.
                    // This way we could test the performance of this method for a single participant.
                    setup
                        .contexts
                        .iter()
                        .map(|ctx| {
                            ctx.create_share(
                                &setup.shared.ciphertext,
                                &setup.shared.aad,
                            )
                        })
                        .collect::<Vec<_>>()
                })
            }
        };
        let simple = {
            let setup = SetupSimple::new(shares_num, msg_size, rng);
            move || {
                black_box({
                    // TODO: Consider running benchmarks for a single iteration and not for all iterations.
                    // This way we could test the performance of this method for a single participant.
                    setup
                        .contexts
                        .iter()
                        .map(|ctx| {
                            ctx.create_share(
                                &setup.shared.ciphertext,
                                &setup.shared.aad,
                            )
                        })
                        .collect::<Vec<_>>()
                })
            }
        };
        let simple_precomputed = {
            let setup = SetupSimple::new(shares_num, MSG_SIZE_CASES[0], rng);
            move || {
                black_box(
                    setup
                        .contexts
                        .iter()
                        .zip_eq(setup.lagrange_coeffs.iter())
                        .map(|(context, lagrange_coeff)| {
                            context.create_share_precomputed(
                                &setup.shared.ciphertext,
                                lagrange_coeff,
                            )
                        })
                        .collect::<Vec<_>>(),
                );
            }
        };

        group.bench_function(
            BenchmarkId::new("share_create_fast", shares_num),
            |b| b.iter(|| fast()),
        );
        group.bench_function(
            BenchmarkId::new("share_create_simple", shares_num),
            |b| b.iter(|| simple()),
        );
        group.bench_function(
            BenchmarkId::new("share_create_simple_precomputed", shares_num),
            |b| b.iter(|| simple_precomputed()),
        );
    }
}

pub fn bench_share_prepare(c: &mut Criterion) {
    let rng = &mut StdRng::seed_from_u64(0);

    let mut group = c.benchmark_group("SHARE PREPARE");
    group.sample_size(10);
    let msg_size = MSG_SIZE_CASES[0];

    for shares_num in NUM_SHARES_CASES {
        let fast = {
            let setup = SetupFast::new(shares_num, msg_size, rng);
            move || {
                black_box(prepare_combine_fast(
                    &setup.pub_contexts,
                    &setup.decryption_shares,
                ))
            }
        };
        let simple = {
            let setup = SetupSimple::new(shares_num, msg_size, rng);
            let domain: Vec<Fr> =
                setup.pub_contexts.iter().map(|c| c.domain).collect();
            move || black_box(prepare_combine_simple::<E>(&domain))
        };

        group.bench_function(
            BenchmarkId::new("share_prepare_fast", shares_num),
            |b| b.iter(|| fast()),
        );
        group.bench_function(
            BenchmarkId::new("share_prepare_simple", shares_num),
            |b| b.iter(|| simple()),
        );
    }
}

pub fn bench_share_combine(c: &mut Criterion) {
    let rng = &mut StdRng::seed_from_u64(0);

    let mut group = c.benchmark_group("SHARE COMBINE");
    group.sample_size(10);

    let msg_size = MSG_SIZE_CASES[0];

    for shares_num in NUM_SHARES_CASES {
        let fast = {
            let setup = SetupFast::new(shares_num, msg_size, rng);
            move || {
                black_box(share_combine_fast(
                    &setup.decryption_shares,
                    &setup.prepared_key_shares,
                ));
            }
        };
        let simple = {
            let setup = SetupSimple::new(shares_num, msg_size, rng);
            move || {
                black_box(share_combine_simple::<E>(
                    &setup.decryption_shares,
                    &setup.lagrange_coeffs,
                ));
            }
        };
        let simple_precomputed = {
            let setup = SetupSimple::new(shares_num, MSG_SIZE_CASES[0], rng);

            let decryption_shares: Vec<_> = setup
                .contexts
                .iter()
                .zip_eq(setup.lagrange_coeffs.iter())
                .map(|(context, lagrange_coeff)| {
                    context.create_share_precomputed(
                        &setup.shared.ciphertext,
                        lagrange_coeff,
                    )
                })
                .collect();

            move || {
                black_box(share_combine_simple_precomputed::<E>(
                    &decryption_shares,
                ));
            }
        };

        group.bench_function(
            BenchmarkId::new("share_combine_fast", shares_num),
            |b| b.iter(|| fast()),
        );
        group.bench_function(
            BenchmarkId::new("share_combine_simple", shares_num),
            |b| b.iter(|| simple()),
        );
        group.bench_function(
            BenchmarkId::new("share_combine_simple_precomputed", shares_num),
            |b| b.iter(|| simple_precomputed()),
        );
    }
}

pub fn bench_share_encrypt_decrypt(c: &mut Criterion) {
    let mut group = c.benchmark_group("ENCRYPT DECRYPT");
    group.sample_size(10);

    let rng = &mut StdRng::seed_from_u64(0);
    let shares_num = NUM_SHARES_CASES[0];

    for msg_size in MSG_SIZE_CASES {
        let mut encrypt = {
            let mut rng = rng.clone();
            let setup = SetupFast::new(shares_num, msg_size, &mut rng);
            move || {
                black_box(encrypt::<_, E>(
                    &setup.shared.msg,
                    &setup.shared.aad,
                    &setup.shared.pubkey,
                    &mut rng,
                ));
            }
        };
        let decrypt = {
            let setup = SetupSimple::new(shares_num, msg_size, rng);
            move || {
                black_box(
                    checked_decrypt_with_shared_secret::<E>(
                        &setup.shared.ciphertext,
                        &setup.shared.aad,
                        &setup.shared.shared_secret,
                    )
                    .unwrap(),
                );
            }
        };

        group.bench_function(BenchmarkId::new("encrypt", msg_size), |b| {
            b.iter(|| encrypt())
        });
        group.bench_function(BenchmarkId::new("decrypt", msg_size), |b| {
            b.iter(|| decrypt())
        });
    }
}

<<<<<<< HEAD
pub fn bench_validity_checks(c: &mut Criterion) {
    let mut group = c.benchmark_group("VALIDITY CHECKS");
    group.sample_size(10);

    let rng = &mut StdRng::seed_from_u64(0);
    let shares_num = NUM_SHARES_CASES[0];

    for msg_size in MSG_SIZE_CASES {
        let ciphertext_validity = {
            let mut rng = rng.clone();
            let setup = SetupFast::new(shares_num, msg_size, &mut rng);
            move || {
                black_box(check_ciphertext_validity(
                    &setup.shared.ciphertext,
                    &setup.shared.aad,
                ))
                .unwrap();
            }
        };
        group.bench_function(
            BenchmarkId::new("check_ciphertext_validity", msg_size),
            |b| b.iter(|| ciphertext_validity()),
=======
pub fn bench_recover_share_at_point(c: &mut Criterion) {
    let mut group = c.benchmark_group("Recover Share at Point Benchmark");
    // Set up test conditions
    let rng = &mut StdRng::seed_from_u64(0);
    let msg_size = MSG_SIZE_CASES[0];

    for &shares_num in NUM_SHARES_CASES.iter() {
        let mut setup = SetupSimple::new(shares_num, msg_size, rng);
        let threshold = setup.shared.threshold;
        let selected_participant = setup.contexts.pop().unwrap();
        let x_r = selected_participant
            .public_decryption_contexts
            .last()
            .unwrap()
            .domain;
        let mut remaining_participants = setup.contexts;
        for p in &mut remaining_participants {
            p.public_decryption_contexts.pop();
        }
        group.bench_function(
            BenchmarkId::new("Recover Share at Point", shares_num),
            |b| {
                let mut rng = rand::rngs::StdRng::seed_from_u64(0);
                b.iter(|| {
                    let _ = black_box(recover_share_at_point::<E>(
                        &remaining_participants[..shares_num],
                        threshold,
                        &x_r,
                        &mut rng,
                    ));
                });
            },
        );
    }
}

pub fn bench_refresh_shares(c: &mut Criterion) {
    let mut group = c.benchmark_group("Refresh Shares Benchmark");
    // Set up test conditions
    let rng = &mut StdRng::seed_from_u64(0);
    let msg_size = MSG_SIZE_CASES[0];

    for &shares_num in NUM_SHARES_CASES.iter() {
        let mut setup = SetupSimple::new(shares_num, msg_size, rng);
        let threshold = setup.shared.threshold;
        group.bench_function(
            BenchmarkId::new("Refresh Shares", shares_num),
            |b| {
                let mut rng = rand::rngs::StdRng::seed_from_u64(0);
                b.iter(|| {
                    black_box(refresh_shares::<E>(
                        &mut setup.contexts,
                        threshold,
                        &mut rng,
                    ));
                });
            },
>>>>>>> af53b72a
        );
    }
}

criterion_group!(
    benches,
    bench_create_decryption_share,
    bench_share_prepare,
    bench_share_combine,
    bench_share_encrypt_decrypt,
<<<<<<< HEAD
    bench_validity_checks,
=======
    bench_recover_share_at_point,
    bench_refresh_shares,
>>>>>>> af53b72a
);

criterion_main!(benches);<|MERGE_RESOLUTION|>--- conflicted
+++ resolved
@@ -358,7 +358,6 @@
     }
 }
 
-<<<<<<< HEAD
 pub fn bench_validity_checks(c: &mut Criterion) {
     let mut group = c.benchmark_group("VALIDITY CHECKS");
     group.sample_size(10);
@@ -381,7 +380,10 @@
         group.bench_function(
             BenchmarkId::new("check_ciphertext_validity", msg_size),
             |b| b.iter(|| ciphertext_validity()),
-=======
+        );
+    }
+}
+
 pub fn bench_recover_share_at_point(c: &mut Criterion) {
     let mut group = c.benchmark_group("Recover Share at Point Benchmark");
     // Set up test conditions
@@ -425,7 +427,7 @@
     let msg_size = MSG_SIZE_CASES[0];
 
     for &shares_num in NUM_SHARES_CASES.iter() {
-        let mut setup = SetupSimple::new(shares_num, msg_size, rng);
+        let setup = SetupSimple::new(shares_num, msg_size, rng);
         let threshold = setup.shared.threshold;
         group.bench_function(
             BenchmarkId::new("Refresh Shares", shares_num),
@@ -433,13 +435,12 @@
                 let mut rng = rand::rngs::StdRng::seed_from_u64(0);
                 b.iter(|| {
                     black_box(refresh_shares::<E>(
-                        &mut setup.contexts,
+                        &setup.contexts,
                         threshold,
                         &mut rng,
                     ));
                 });
             },
->>>>>>> af53b72a
         );
     }
 }
@@ -450,12 +451,9 @@
     bench_share_prepare,
     bench_share_combine,
     bench_share_encrypt_decrypt,
-<<<<<<< HEAD
     bench_validity_checks,
-=======
     bench_recover_share_at_point,
     bench_refresh_shares,
->>>>>>> af53b72a
 );
 
 criterion_main!(benches);